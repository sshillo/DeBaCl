"""
Main functions and classes for the DEnsity-BAsed CLustering (DeBaCl) toolbox.
Includes functions to construct and modify level set trees produced by standard
geometric clustering on each level. Also defines tools for interactive data
analysis and clustering with level set trees.
"""

import cPickle
import utils as utl

try:
    import numpy as np
    import networkx as nx
    from prettytable import PrettyTable
except:
    raise ImportError("DeBaCl requires the numpy, networkx, and " +
        "prettytable packages for level set tree estimation and printing.")

try:
    import matplotlib.pyplot as plt
    from matplotlib.collections import LineCollection
    from matplotlib.widgets import Button
    _HAS_MPL = True
except:
    _HAS_MPL = False
    print "Matplotlib could not be loaded, so level set tree plots will fail."


class ConnectedComponent(object):
    """
    Defines a connected component for level set tree construction. A level set
    tree is really just a set of ConnectedComponents.
    """

    def __init__(self, idnum, parent, children, start_level, end_level,
        start_mass, end_mass, members):

        self.idnum = idnum
        self.parent = parent
        self.children = children
        self.start_level = start_level
        self.end_level = end_level
        self.start_mass = start_mass
        self.end_mass = end_mass
        self.members = members

    def copy(self):
        """
        Create and return a copy of a ConnetedComponent object.

        Returns
        -------
        component : ConnectedComponent
        """

        return ConnectedComponent(self.idnum, self.parent, self.children,
            self.start_level, self.end_level, self.start_mass, self.end_mass,
            self.members)


class LevelSetTree(object):
    """
    The level set tree. The level set tree is a collection of connected
    components organized hierarchically, based on a k-nearest neighbors density
    estimate and connectivity graph.

    Parameters
    ----------
    bg_sets : list of lists
        The observations removed as background points at each successively
        higher density level.

    levels : array_like
        The probability density level associated with each element in 'bg_sets'.
    """

    def __init__(self, density=[], level_grid=[]):
        self.density = density
        self.level_grid = level_grid
        self.num_levels = 0
        self.nodes = {}
        self.subgraphs = {}

    def __str__(self):
        """
        Print the tree summary table.
        """
        summary = PrettyTable(["id", "lambda1", "lambda2", "alpha1",
                              "alpha2", "size", "parent", "children"])
        for node_id, v in self.nodes.items():
            summary.add_row([node_id,
                             v.start_level,
                             v.end_level,
                             v.start_mass,
                             v.end_mass,
                             len(v.members),
                             v.parent,
                             v.children])

        for col in ['lambda1', 'lambda2', 'alpha1', 'alpha2']:
            summary.float_format[col] = "5.3"

        return summary.get_string()

    def prune(self, method='size-merge', **kwargs):
        """
        Prune the tree. A dispatch function to other methods.

        Parameters
        ----------
        method : {'size-merge'}

        gamma : integer
            Nodes smaller than this will be merged (for 'size-merge') or cut
            (for 'size-cut')

        Notes
        -----
        Modifies the tree in-place.

        """

        if method == 'size-merge':
            required = set(['gamma'])
            if not set(kwargs.keys()).issuperset(required):
                raise ValueError("Incorrect arguments for size-merge pruning.")
            else:
                gamma = kwargs.get('gamma')
                self._merge_by_size(gamma)

        else:
            print "Pruning method not understood. 'size-merge' is the only " +\
            "pruning method currently implemented. No changes were made to " + \
            "the tree."

    def save(self, filename):
        """
        Save a level set tree object to file.

        Serialize all members of a level set tree with the cPickle module and
        save to file.

        Parameters
        ----------
        filename : string
            File to save the tree to. The filename extension does not matter for
            this method (although operating system requirements still apply).
        """
        with open(filename, 'wb') as f:
            cPickle.dump(self, f, cPickle.HIGHEST_PROTOCOL)

    def plot(self, form, width='uniform', sort=True, gap=0.05, color_nodes=None):
        """
        Create a level set tree plot in Matplotlib.

        Parameters
        ----------
        form : {'lambda', 'alpha', 'kappa', 'old'}
            Determines main form of the plot. 'lambda' is the traditional plot
            where the vertical scale is density levels, but plot improvements
            such as mass sorting of the nodes and colored nodes are allowed and
            the secondary 'alpha' scale is visible (but not controlling). The
            'old' form uses density levels for vertical scale but does not allow
            plot tweaks and does not show the secondary 'alpha' scale. The
            'alpha' setting makes the uppper level set mass the primary vertical
            scale, leaving the 'lambda' scale in place for reference. 'kappa'
            makes node mass the vertical scale, so that each node's vertical
            height is proportional to its mass excluding the mass of the node's
            children.

        width : {'uniform', 'mass'}, optional
            Determines how much horzontal space each level set tree node is
            given. The default of "uniform" gives each child node an equal
            fraction of the parent node's horizontal space. If set to 'mass',
            then horizontal space is allocated proportional to the mass (i.e.
            fraction of points) of a node relative to its siblings.

        sort : bool, optional
            If True, sort sibling nodes from most to least points and draw left
            to right. Also sorts root nodes in the same way.

        gap : float, optional
            Fraction of vertical space to leave at the bottom. Default is 5%,
            and 0% also works well. Higher values are used for interactive tools
            to make room for buttons and messages.

        color_nodes : list, optional
            Each entry should be a valid index in the level set tree that will
            be colored uniquely.

        Returns
        -------
        fig : matplotlib figure
            Use fig.show() to view, fig.savefig() to save, etc.

        segments : dict
            A dictionary with values that contain the coordinates of vertical
            line segment endpoints. This is only useful to the interactive
            analysis tools.

        segmap : list
            Indicates the order of the vertical line segments as returned by the
            recursive coordinate mapping function, so they can be picked by the
            user in the interactive tools.

        splits : dict
            Dictionary values contain the coordinates of horizontal line
            segments (i.e. node splits).

        splitmap : list
            Indicates the order of horizontal line segments returned by
            recursive coordinate mapping function, for use with interactive
            tools.
        """

        ## Validate input
        if form == 'old':
            sort = False
            color_nodes = None
            width = 'uniform'


        ## Initialize the plot containers
        segments = {}
        splits = {}
        segmap = []
        splitmap = []


        ## Find the root connected components and corresponding plot intervals
        ix_root = np.array([k for k, v in self.nodes.iteritems()
            if v.parent is None])
        n_root = len(ix_root)
        census = np.array([len(self.nodes[x].members) for x in ix_root],
            dtype=np.float)
        n = sum(census)

        if sort is True:
            seniority = np.argsort(census)[::-1]
            ix_root = ix_root[seniority]
            census = census[seniority]

        if width == 'mass':
            weights = census / n
            intervals = np.cumsum(weights)
            intervals = np.insert(intervals, 0, 0.0)
        else:
            intervals = np.linspace(0.0, 1.0, n_root+1)


        ## Do a depth-first search on each root to get segments for each branch
        for i, ix in enumerate(ix_root):
            if form == 'kappa':
                branch = self._construct_mass_map(ix, 0.0, (intervals[i],
                    intervals[i+1]), width)
            elif form == 'old':
                branch = self._construct_branch_map(ix, (intervals[i],
                    intervals[i+1]), 'lambda', width, sort)
            else:
                branch = self._construct_branch_map(ix, (intervals[i],
                    intervals[i+1]), form, width, sort)

            branch_segs, branch_splits, branch_segmap, branch_splitmap = branch
            segments = dict(segments.items() + branch_segs.items())
            splits = dict(splits.items() + branch_splits.items())
            segmap += branch_segmap
            splitmap += branch_splitmap


        ## get the the vertical line segments in order of the segment map (segmap)
        verts = [segments[k] for k in segmap]
        lats = [splits[k] for k in splitmap]


        ## Find the fraction of nodes in each segment (to use as linewidths)
        thickness = [max(1.0, 12.0 * len(self.nodes[x].members)/n)
            for x in segmap]


        ## Get the relevant vertical ticks
        primary_ticks = [(x[0][1], x[1][1]) for x in segments.values()]
        primary_ticks = np.unique(np.array(primary_ticks).flatten())
        primary_labels = [str(round(tick, 2)) for tick in primary_ticks]


        ## Set up the plot framework
        fig, ax = plt.subplots()
        ax.set_position([0.11, 0.05, 0.78, 0.93])
        ax.set_xlim((-0.04, 1.04))
        ax.set_xticks([])
        ax.set_xticklabels([])
        ax.yaxis.grid(color='gray')
        ax.set_yticks(primary_ticks)
        ax.set_yticklabels(primary_labels)


        ## Form-specific details
        if form == 'kappa':
            kappa_max = max(primary_ticks)
            ax.set_ylim((-1.0 * gap * kappa_max, 1.04*kappa_max))
            ax.set_ylabel("mass")

        elif form == 'old':
            ax.set_ylabel("lambda")
            ymin = min([v.start_level for v in self.nodes.itervalues()])
            ymax = max([v.end_level for v in self.nodes.itervalues()])
            rng = ymax - ymin
            ax.set_ylim(ymin - gap*rng, ymax + 0.05*rng)

        elif form == 'lambda':
            ax.set_ylabel("lambda")
            ymin = min([v.start_level for v in self.nodes.itervalues()])
            ymax = max([v.end_level for v in self.nodes.itervalues()])
            rng = ymax - ymin
            ax.set_ylim(ymin - gap*rng, ymax + 0.05*rng)

            ax2 = ax.twinx()
            ax2.set_position([0.11, 0.05, 0.78, 0.93])
            ax2.set_ylabel("alpha", rotation=270)

            alpha_ticks = np.sort(list(set(
                [v.start_mass for v in self.nodes.itervalues()] + \
                [v.end_mass for v in self.nodes.itervalues()])))
            alpha_labels = [str(round(m, 2)) for m in alpha_ticks]

            ax2.set_yticks(primary_ticks)
            ax2.set_yticklabels(alpha_labels)
            ax2.set_ylim(ax.get_ylim())

        elif form == 'alpha':
            ax.set_ylabel("alpha")
            ymin = min([v.start_mass for v in self.nodes.itervalues()])
            ymax = max([v.end_mass for v in self.nodes.itervalues()])
            rng = ymax - ymin
            ax.set_ylim(ymin - gap*rng, ymax + 0.05*ymax)

            ax2 = ax.twinx()
            ax2.set_position([0.11, 0.05, 0.78, 0.93])
            ax2.set_ylabel("lambda", rotation=270)

            lambda_ticks = np.sort(list(set(
                [v.start_level for v in self.nodes.itervalues()] + \
                [v.end_level for v in self.nodes.itervalues()])))
            lambda_labels = [str(round(lvl, 2)) for lvl in lambda_ticks]

            ax2.set_ylim(ax.get_ylim())
            ax2.set_yticks(primary_ticks)
            ax2.set_yticklabels(lambda_labels)

        else:
            raise ValueError('Plot form not understood')


        ## Add the line segments
        segclr = np.array([[0.0, 0.0, 0.0]] * len(segmap))
        splitclr = np.array([[0.0, 0.0, 0.0]] * len(splitmap))

        palette = dbc_plot.Palette()
        if color_nodes is not None:
            for i, ix in enumerate(color_nodes):
                n_clr = np.alen(palette.colorset)
                c = palette.colorset[i % n_clr, :]
                subtree = self.make_subtree(ix)

                ## set verical colors
                ix_replace = np.in1d(segmap, subtree.nodes.keys())
                segclr[ix_replace] = c

                ## set horizontal colors
                if splitmap:
                    ix_replace = np.in1d(splitmap, subtree.nodes.keys())
                    splitclr[ix_replace] = c

        linecol = LineCollection(verts, linewidths=thickness, colors=segclr)
        ax.add_collection(linecol)
        linecol.set_picker(20)

        splitcol = LineCollection(lats, colors=splitclr)
        ax.add_collection(splitcol)

        return fig, segments, segmap, splits, splitmap

    def get_cluster_labels(self, method='all-mode', **kwargs):
        """
        Generic function for retrieving custer labels from the level set tree.
        Dispatches a specific cluster labeling function.

        Parameters
        ----------
        method : {'all-mode', 'first-k', 'upper-set', 'k-level'}, optional
            Method for obtaining cluster labels from the tree. 'all-mode' treats
            each leaf of the tree as a separate cluter. 'first-k' finds the
            first K non-overlapping clusters from the roots of the tree.
            'upper-set' returns labels by cutting the tree at a specified
            density (lambda) or mass (alpha) level. 'k-level' returns labels at
            the lowest density level that has k nodes.

        k : integer
            If method is 'first-k' or 'k-level', this is the desired number of
            clusters.

        threshold : float
            If method is 'upper-set', this is the threshold at which to cut the
            tree.

        scale : {'lambda', 'alpha'}
            If method is 'upper-set', this is vertical scale which 'threshold'
            refers to. 'lambda' corresponds to a density level, 'alpha'
            corresponds to a mass level.

        Returns
        -------
        labels : 2-dimensional numpy array
            Each row corresponds to an observation. The first column indicates
            the index of the observation in the original data matrix, and the
            second column is the integer cluster label (starting at 0). Note
            that the set of observations in this "foreground" set is typically
            smaller than the original dataset.

        nodes : list
            Indices of tree nodes corresponding to foreground clusters.
        """

        if method == 'all-mode':
            labels, nodes = self._all_mode_cluster()

        elif method == 'first-k':
            required = set(['k'])
            if not set(kwargs.keys()).issuperset(required):
                raise ValueError("Incorrect arguments for the first-k " + \
                "cluster labeling method.")
            else:
                k = kwargs.get('k')
                labels, nodes = self._first_K_cluster(k)

        elif method == 'upper-set':
            required = set(['threshold', 'scale'])
            if not set(kwargs.keys()).issuperset(required):
                raise ValueError("Incorrect arguments for the upper-set " + \
                "cluster labeling method.")
            else:
                threshold = kwargs.get('threshold')
                scale = kwargs.get('scale')
                labels, nodes = self._upper_set_cluster(threshold, scale)

        elif method == 'k-level':
            required = set(['k'])
            if not set(kwargs.keys()).issuperset(required):
                raise ValueError("Incorrect arguments for the k-level " + \
                "cluster labeling method.")
            else:
                k = kwargs.get('k')
                labels, nodes = self._first_K_level_cluster(k)

        else:
            print 'method not understood'
            labels = np.array([])
            nodes = []

        return labels, nodes

    def make_subtree(self, ix):
        """
        Return the subtree with node 'ix' as the root, and all ancestors of 'ix'.

        Parameters
        ----------
        ix : int
            Node to use at the root of the new tree.

        Returns
        -------
        T : LevelSetTree
            A completely indpendent level set tree, with 'ix' as the root node.
        """

        T = LevelSetTree()
        T.nodes[ix] = self.nodes[ix].copy()
        T.nodes[ix].parent = None
        queue = self.nodes[ix].children[:]

        while len(queue) > 0:
            branch_ix = queue.pop()
            T.nodes[branch_ix] = self.nodes[branch_ix]
            queue += self.nodes[branch_ix].children

        return T

    def _merge_by_size(self, threshold):
        """
        Prune splits from a tree based on size of child nodes. Merge members of
        child nodes rather than removing them.

        Parameters
        ----------
        threshold : numeric
            Tree branches with fewer members than this will be merged into
            larger siblings or parents.

        Notes
        -----
        Modifies a level set tree in-place.
        """

        ## remove small root branches
        small_roots = [k for k, v in self.nodes.iteritems()
            if v.parent==None and len(v.members) <= threshold]

        for root in small_roots:
            root_tree = self.make_subtree(root)
            for ix in root_tree.nodes.iterkeys():
                del self.nodes[ix]


        ## main pruning
        parents = [k for k, v in self.nodes.iteritems() if len(v.children) >= 1]
        parents = np.sort(parents)[::-1]

        for ix_parent in parents:
            parent = self.nodes[ix_parent]

            # get size of each child
            kid_size = {k: len(self.nodes[k].members) for k in parent.children}

            # count children larger than 'threshold'
            n_bigkid = sum(np.array(kid_size.values()) >= threshold)

            if n_bigkid == 0:
                # update parent's end level and end mass
                parent.end_level = max([self.nodes[k].end_level
                    for k in parent.children])
                parent.end_mass = max([self.nodes[k].end_mass
                    for k in parent.children])

                # remove small kids from the tree
                for k in parent.children:
                    del self.nodes[k]
                parent.children = []

            elif n_bigkid == 1:
                pass
                # identify the big kid
                ix_bigkid = [k for k, v in kid_size.iteritems()
                    if v >= threshold][0]
                bigkid = self.nodes[ix_bigkid]

                # update k's end level and end mass
                parent.end_level = bigkid.end_level
                parent.end_mass = bigkid.end_mass

                # set grandkids' parent to k
                for c in bigkid.children:
                    self.nodes[c].parent = ix_parent

                # delete small kids
                for k in parent.children:
                    if k != ix_bigkid:
                        del self.nodes[k]

                # set k's children to grandkids
                parent.children = bigkid.children

                # delete the single bigkid
                del self.nodes[ix_bigkid]

            else:
                pass  # do nothing here

    def _all_mode_cluster(self):
        """
        Set every leaf node as a foreground cluster.

        Parameters
        ----------

        Returns
        -------
        labels : 2-dimensional numpy array
            Each row corresponds to an observation. The first column indicates
            the index of the observation in the original data matrix, and the
            second column is the integer cluster label (starting at 0). Note
            that the set of observations in this "foreground" set is typically
            smaller than the original dataset.

        leaves : list
            Indices of tree nodes corresponding to foreground clusters. This is
            the same as 'nodes' for other clustering functions, but here they
            are also the leaves of the tree.
        """

        leaves = [k for k, v in self.nodes.items() if v.children == []]

        ## find components in the leaves
        points = []
        cluster = []

        for i, k in enumerate(leaves):
            points.extend(self.nodes[k].members)
            cluster += ([i] * len(self.nodes[k].members))

        labels = np.array([points, cluster], dtype=np.int).T
        return labels, leaves

    def _first_K_cluster(self, k):
        """
        Returns foreground cluster labels for the 'k' modes with the lowest
        start levels. In principle, this is the 'k' leaf nodes with the smallest
        indices, but this function double checks by finding and ordering all
        leaf start values and ordering.

        Parameters
        ----------
        k : integer
            The desired number of clusters.

        Returns
        -------
        labels : 2-dimensional numpy array
            Each row corresponds to an observation. The first column indicates
            the index of the observation in the original data matrix, and the
            second column is the integer cluster label (starting at 0). Note
            that the set of observations in this "foreground" set is typically
            smaller than the original dataset.

        nodes : list
            Indices of tree nodes corresponding to foreground clusters.
        """

        parents = np.array([u for u, v in self.nodes.items()
            if len(v.children) > 0])
        roots = [u for u, v in self.nodes.items() if v.parent is None]
        splits = [self.nodes[u].end_level for u in parents]
        order = np.argsort(splits)
        star_parents = parents[order[:(k-len(roots))]]

        children = [u for u, v in self.nodes.items() if v.parent is None]
        for u in star_parents:
            children += self.nodes[u].children

        nodes = [x for x in children if
            sum(np.in1d(self.nodes[x].children, children))==0]


        points = []
        cluster = []

        for i, c in enumerate(nodes):
            cluster_pts = self.nodes[c].members
            points.extend(cluster_pts)
            cluster += ([i] * len(cluster_pts))

        labels = np.array([points, cluster], dtype=np.int).T
        return labels, nodes

    def _upper_set_cluster(self, threshold, scale='alpha'):
        """
        Set foreground clusters by finding connected components at an upper
        level set or upper mass set.

        Parameters
        ----------
        threshold : float
            The level or mass value that defines the foreground set of points,
            depending on 'scale'.

        scale : {'alpha', 'lambda'}
            Determines if the 'cut' threshold is a density level value or a mass
            value (i.e. fraction of data in the background set)

        Returns
        -------
        labels : 2-dimensional numpy array
            Each row corresponds to an observation. The first column indicates
            the index of the observation in the original data matrix, and the
            second column is the integer cluster label (starting at 0). Note
            that the set of observations in this "foreground" set is typically
            smaller than the original dataset.

        nodes : list
            Indices of tree nodes corresponding to foreground clusters.
        """

        ## identify upper level points and the nodes active at the cut
        if scale == 'alpha':
            n_bg = [len(x) for x in self.bg_sets]
            alphas = np.cumsum(n_bg) / (1.0 * self.n)
            upper_levels = np.where(alphas > threshold)[0]
            nodes = [k for k, v in self.nodes.iteritems()
                if v.start_mass <= threshold and v.end_mass > threshold]

        else:
            upper_levels = np.where(np.array(self.levels) > threshold)[0]
            nodes = [k for k, v in self.nodes.iteritems()
                if v.start_level <= threshold and v.end_level > threshold]

        upper_pts = np.array([y for x in upper_levels for y in self.bg_sets[x]])


        ## find intersection between upper set points and each active component
        points = []
        cluster = []

        for i, c in enumerate(nodes):
            cluster_pts = upper_pts[np.in1d(upper_pts, self.nodes[c].members)]
            points.extend(cluster_pts)
            cluster += ([i] * len(cluster_pts))

        labels = np.array([points, cluster], dtype=np.int).T
        return labels, nodes

    def _first_K_level_cluster(self, k):
        """
        Use the first K clusters to appear in the level set tree as foreground
        clusters. In general, K-1 clusters will appear at a lower level than the
        K'th cluster; this function returns all members from all K clusters
        (rather than only the members in the upper level set where the K'th
        cluster appears). There are not always K clusters available in a level
        set tree - see LevelSetTree.findKCut for details on default behavior in
        this case.

        Parameters
        ----------
        k : int
            Desired number of clusters.

        Returns
        -------
        labels : 2-dimensional numpy array
            Each row corresponds to an observation. The first column indicates
            the index of the observation in the original data matrix, and the
            second column is the integer cluster label (starting at 0). Note
            that the set of observations in this "foreground" set is typically
            smaller than the original dataset.

        nodes : list
            Indices of tree nodes corresponding to foreground clusters.
        """

        cut = self.findKCut(k)
        nodes = [e for e, v in self.nodes.iteritems() \
            if v.start_level <= cut and v.end_level > cut]

        points = []
        cluster = []

        for i, c in enumerate(nodes):

            cluster_pts = self.nodes[c].members
            points.extend(cluster_pts)
            cluster += ([i] * len(cluster_pts))

        labels = np.array([points, cluster], dtype=np.int).T
        return labels, nodes

    def _collapse_leaves(self, active_nodes):
        """
        Removes descendent nodes for the branches in 'active_nodes'.

        Parameters
        ----------
        active_nodes : array-like
            List of nodes to use as the leaves in the collapsed tree.

        Returns
        -------
        """

        for ix in active_nodes:
            subtree = self.make_subtree(ix)

            max_end_level = max([v.end_level for v in subtree.nodes.values()])
            max_end_mass = max([v.end_mass for v in subtree.nodes.values()])

            self.nodes[ix].end_level = max_end_level
            self.nodes[ix].end_mass = max_end_mass
            self.nodes[ix].children = []

            for u in subtree.nodes.keys():
                if u != ix:
                    del self.nodes[u]

    def find_K_cut(self, k):
        """
        Find the lowest level cut that has k connected components. If there are
        no levels that have k components, then find the lowest level that has at
        least k components. If no levels have > k components, find the lowest
        level that has the maximum number of components.

        Parameters
        ----------
        k : int
            Desired number of clusters/nodes/components.

        Returns
        -------
        cut : float
            Lowest density level where there are k nodes.
        """

        ## Find the lowest level to cut at that has k or more clusters
        starts = [v.start_level for v in self.nodes.itervalues()]
        ends = [v.end_level for v in self.nodes.itervalues()]
        crits = np.unique(starts + ends)
        nclust = {}

        for c in crits:
            nclust[c] = len([e for e, v in self.nodes.iteritems() \
                if v.start_level <= c and v.end_level > c])

        width = np.max(nclust.values())

        if k in nclust.values():
            cut = np.min([e for e, v in nclust.iteritems() if v == k])
        else:
            if width < k:
                cut = np.min([e for e, v in nclust.iteritems() if v == width])
            else:
                ktemp = np.min([v for v in nclust.itervalues() if v > k])
                cut = np.min([e for e, v in nclust.iteritems() if v == ktemp])

        return cut

    def _construct_branch_map(self, ix, interval, scale, width, sort):
        """
        Map level set tree nodes to locations in a plot canvas. Finds the plot
        coordinates of vertical line segments corresponding to LST nodes and
        horizontal line segments corresponding to node splits. Also provides
        indices of vertical segments and splits for downstream use with
        interactive plot picker tools. This function is not meant to be called
        by the user; it is a helper function for the LevelSetTree.plot() method.
        This function is recursive: it calls itself to map the coordinates of
        children of the current node 'ix'.

        Parameters
        ----------
        ix : int
            The tree node to map.

        interval: length 2 tuple of floats
            Horizontal space allocated to node 'ix'.

        scale : {'lambda', 'alpha'}, optional

        width : {'uniform', 'mass'}, optional
            Determines how much horzontal space each level set tree node is
            given. See LevelSetTree.plot() for more information.

        sort : bool
            If True, sort sibling nodes from most to least points and draw left
            to right. Also sorts root nodes in the same way.

        Returns
        -------
        segments : dict
            A dictionary with values that contain the coordinates of vertical
            line segment endpoints. This is only useful to the interactive
            analysis tools.

        segmap : list
            Indicates the order of the vertical line segments as returned by the
            recursive coordinate mapping function, so they can be picked by the
            user in the interactive tools.

        splits : dict
            Dictionary values contain the coordinates of horizontal line
            segments (i.e. node splits).

        splitmap : list
            Indicates the order of horizontal line segments returned by
            recursive coordinate mapping function, for use with interactive
            tools.
        """

        ## get children
        children = np.array(self.nodes[ix].children)
        n_child = len(children)


        ## if there's no children, just one segment at the interval mean
        if n_child == 0:
            xpos = np.mean(interval)
            segments = {}
            segmap = [ix]
            splits = {}
            splitmap = []

            if scale == 'lambda':
                segments[ix] = (([xpos, self.nodes[ix].start_level],
                    [xpos, self.nodes[ix].end_level]))
            else:
                segments[ix] = (([xpos, self.nodes[ix].start_mass],
                    [xpos, self.nodes[ix].end_mass]))


        ## else, construct child branches then figure out parent's
        ## position
        else:
            parent_range = interval[1] - interval[0]
            segments = {}
            segmap = [ix]
            splits = {}
            splitmap = []

            census = np.array([len(self.nodes[x].members) for x in children],
                dtype=np.float)
            weights = census / sum(census)

            if sort is True:
                seniority = np.argsort(weights)[::-1]
                children = children[seniority]
                weights = weights[seniority]

            ## get relative branch intervals
            if width == 'mass':
                child_intervals = np.cumsum(weights)
                child_intervals = np.insert(child_intervals, 0, 0.0)

            elif width == 'uniform':
                child_intervals = np.linspace(0.0, 1.0, n_child+1)
                
            else:
                raise ValueError("'width' argument not understood. 'width' " +
                                 "must be either 'mass' or 'uniform'.")

            ## loop over the children
            for j, child in enumerate(children):

                ## translate local interval to absolute interval
                branch_interval = (interval[0] + \
                    child_intervals[j] * parent_range,
                    interval[0] + child_intervals[j+1] * parent_range)

                ## recurse on the child
                branch = self._construct_branch_map(child, branch_interval,
                    scale, width, sort)
                branch_segs, branch_splits, branch_segmap, \
                    branch_splitmap = branch

                segmap += branch_segmap
                splitmap += branch_splitmap
                splits = dict(splits.items() + branch_splits.items())
                segments = dict(segments.items() + branch_segs.items())


            ## find the middle of the children's x-position and make vertical segment ix
            children_xpos = np.array([segments[k][0][0] for k in children])
            xpos = np.mean(children_xpos)


            ## add horizontal segments to the list
            for child in children:
                splitmap.append(child)
                child_xpos = segments[child][0][0]

                if scale == 'lambda':
                    splits[child] = ([xpos, self.nodes[ix].end_level],
                        [child_xpos, self.nodes[ix].end_level])
                else:
                    splits[child] = ([xpos, self.nodes[ix].end_mass],
                        [child_xpos, self.nodes[ix].end_mass])


            ## add vertical segment for current node
            if scale == 'lambda':
                segments[ix] = (([xpos, self.nodes[ix].start_level],
                    [xpos, self.nodes[ix].end_level]))
            else:
                segments[ix] = (([xpos, self.nodes[ix].start_mass],
                    [xpos, self.nodes[ix].end_mass]))

        return segments, splits, segmap, splitmap

    def _construct_mass_map(self, ix, start_pile, interval, width_mode):
        """
        Map level set tree nodes to locations in a plot canvas. Finds the plot
        coordinates of vertical line segments corresponding to LST nodes and
        horizontal line segments corresponding to node splits. Also provides
        indices of vertical segments and splits for downstream use with
        interactive plot picker tools. This function is not meant to be called
        by the user; it is a helper function for the LevelSetTree.plot() method.
        This function is recursive: it calls itself to map the coordinates of
        children of the current node 'ix'. Differs from 'constructBranchMap' by
        setting the height of each vertical segment to be proportional to the
        number of points in the corresponding LST node.

        Parameters
        ----------
        ix : int
            The tree node to map.

        start_pile: float
            The height of the branch on the plot at it's start (i.e. lower
            terminus).

        interval: length 2 tuple of floats
            Horizontal space allocated to node 'ix'.

        width_mode : {'uniform', 'mass'}, optional
            Determines how much horzontal space each level set tree node is
            given. See LevelSetTree.plot() for more information.

        Returns
        -------
        segments : dict
            A dictionary with values that contain the coordinates of vertical
            line segment endpoints. This is only useful to the interactive
            analysis tools.

        segmap : list
            Indicates the order of the vertical line segments as returned by the
            recursive coordinate mapping function, so they can be picked by the
            user in the interactive tools.

        splits : dict
            Dictionary values contain the coordinates of horizontal line
            segments (i.e. node splits).

        splitmap : list
            Indicates the order of horizontal line segments returned by
            recursive coordinate mapping function, for use with interactive
            tools.
        """

        size = float(len(self.nodes[ix].members))

        ## get children
        children = np.array(self.nodes[ix].children)
        n_child = len(children)


        ## if there's no children, just one segment at the interval mean
        if n_child == 0:
            xpos = np.mean(interval)
            end_pile = start_pile + size/len(self.density)
            segments = {}
            segmap = [ix]
            splits = {}
            splitmap = []
            segments[ix] = ([xpos, start_pile], [xpos, end_pile])

        else:
            parent_range = interval[1] - interval[0]
            segments = {}
            segmap = [ix]
            splits = {}
            splitmap = []

            census = np.array([len(self.nodes[x].members) for x in children],
                dtype=np.float)
            weights = census / sum(census)

            seniority = np.argsort(weights)[::-1]
            children = children[seniority]
            weights = weights[seniority]

            ## get relative branch intervals
            if width_mode == 'mass':
                child_intervals = np.cumsum(weights)
                child_intervals = np.insert(child_intervals, 0, 0.0)
            else:
                child_intervals = np.linspace(0.0, 1.0, n_child+1)


            ## find height of the branch
            end_pile = start_pile + (size - sum(census))/len(self.density)

            ## loop over the children
            for j, child in enumerate(children):

                ## translate local interval to absolute interval
                branch_interval = (interval[0] +
                    child_intervals[j] * parent_range, interval[0] +
                    child_intervals[j+1] * parent_range)

                ## recurse on the child
                branch = self._construct_mass_map(child, end_pile,
                                                  branch_interval, width_mode)
                branch_segs, branch_splits, branch_segmap, \
                    branch_splitmap = branch

                segmap += branch_segmap
                splitmap += branch_splitmap
                splits = dict(splits.items() + branch_splits.items())
                segments = dict(segments.items() + branch_segs.items())


            ## find the middle of the children's x-position and make vertical
            ## segment ix
            children_xpos = np.array([segments[k][0][0] for k in children])
            xpos = np.mean(children_xpos)


            ## add horizontal segments to the list
            for child in children:
                splitmap.append(child)
                child_xpos = segments[child][0][0]
                splits[child] = ([xpos, end_pile],[child_xpos, end_pile])


            ## add vertical segment for current node
            segments[ix] = ([xpos, start_pile], [xpos, end_pile])


        return segments, splits, segmap, splitmap

    def _mass_to_level(self, alpha):
        """
        Convert the specified mass value into a level location.

        Parameters
        ----------
        alpha : float
            Float in the interval [0.0, 1.0], with the desired fraction of all
            points.

        Returns
        -------
        cut_level: float
            Density level corresponding to the 'alpha' fraction of background
            points.
        """

        n_bg = [len(bg_set) for bg_set in self.bg_sets]
        masses = np.cumsum(n_bg) / (1.0 * len(self.density))
        cut_level = self.levels[np.where(masses > alpha)[0][0]]

        return cut_level



#############################################
### LEVEL SET TREE CONSTRUCTION FUNCTIONS ###
#############################################

def construct_tree(adjacency_list, density, level_grid=None,
                   prune_threshold=None, verbose=False):
    """
    Construct a level set tree. A level set tree is constructed by identifying
    connected components of in a k-nearest neighbors graph at successively
    higher levels of a probability density estimate.

    Parameters
    ----------
    adjacency_list : list [list]
        Adjacency list of the k-nearest neighbors graph on the data. Each entry
        contains the indices of the `k` closest neighbors to the data point at
        the same row index.

    density : list [float]
        Estimate of the density function, evaluated at the data points
        represented by the keys in `adjacency_list`.

    level_grid : list [float], optional
        Density levels at which connected components are computed. If not
        specified, this is all unique values of a probability density estimate,
        but it can be a coarser grid for fast approximate tree estimates. The
        utility function `define_density_grid` can be used to construct a custom
        `level_grid`.

    prune_threshold : int, optional
        Leaf nodes with fewer than this number of members are recursively merged
        into larger siblings. If 'None' (the default), then no pruning is
        performed.

    verbose : bool, optional
        If set to True, then prints to the screen a progress indicator every 100
        levels.

    Returns
    -------
    T : levelSetTree
        See the LevelSetTree class for attributes and method definitions.
    """

    ## Determine density levels (if not provided) and background sets.
    if level_grid is None:
        level_grid = utl.define_density_grid(density, mode='levels',
                                             num_levels=None)


    ## Initialize the graph and cluster tree
    # num_levels = len(level_grid)
    # levels = [float(x) for x in density_levels]
    G = nx.from_dict_of_lists({i: neighbors for i, neighbors in enumerate(adjacency_list)})
    T = LevelSetTree(density, level_grid)


    ## Figure out roots of the tree
    cc0 = nx.connected_components(G)

    for i, c in enumerate(cc0):  # c is only the vertex list, not the subgraph
        T.subgraphs[i] = G.subgraph(c)
        T.nodes[i] = ConnectedComponent(i, parent=None, children=[],
            start_level=0., end_level=None, start_mass=0., end_mass=None,
            members=c)


    # Loop through the removal grid
    previous_level = 0.
    n = float(len(adjacency_list))

    for i, level in enumerate(level_grid):
        if verbose and i % 100 == 0:
            print "iteration", i

        ## figure out which points to remove, i.e. the background set.
        bg = np.where((density > previous_level) & (density <= level))[0]
        previous_level = level

        ## compute the mass after the current bg set is removed
        old_vcount = sum([x.number_of_nodes() for x in T.subgraphs.itervalues()])
        current_mass = 1. - ((old_vcount - len(bg)) / n)

        # loop through active components, i.e. subgraphs
        deactivate_keys = []     # subgraphs to deactivate at the end of the iter
        activate_subgraphs = {}  # new subgraphs to add at the end of the iter

        for (k, H) in T.subgraphs.iteritems():

            ## remove nodes at the current level
            H.remove_nodes_from(bg)

            ## check if subgraph has vanished
            if H.number_of_nodes() == 0:
                T.nodes[k].end_level = level
                T.nodes[k].end_mass = current_mass
                deactivate_keys.append(k)

            else:  # subgraph hasn't vanished

                ## check if subgraph now has multiple connected components
                # NOTE: this is *the* bottleneck
                if not nx.is_connected(H):

                    ## deactivate the parent subgraph
                    T.nodes[k].end_level = level
                    T.nodes[k].end_mass = current_mass
                    deactivate_keys.append(k)

                    ## start a new subgraph & node for each child component
                    cc = nx.connected_components(H)

                    for c in cc:
                        new_key = max(T.nodes.keys()) + 1
                        T.nodes[k].children.append(new_key)
                        activate_subgraphs[new_key] = H.subgraph(c)

                        T.nodes[new_key] = ConnectedComponent(new_key,
                            parent=k, children=[], start_level=level,
                            end_level=None, start_mass=current_mass,
                            end_mass=None, members=c)

        # update active components
        for k in deactivate_keys:
            del T.subgraphs[k]

        T.subgraphs.update(activate_subgraphs)

    ## Prune the tree
    if prune_threshold is not None:
        T.prune(gamma=prune_threshold)

    return T

def load_tree(filename):
    """
    Load a saved tree from file.

    Parameters
    ----------
    filename : string
        Filename to load.

    Returns
    -------
    T : LevelSetTree
        The loaded and reconstituted level set tree object.
    """
    with open(filename, 'rb') as f:
        T = cPickle.load(f)

<<<<<<< HEAD
    return T
=======
    return T



##################################################
### INTERACTIVE LEVEL SET TREE ANALYLSIS TOOLS ###
##################################################

class ComponentGUI(object):
    """
    Allow the user to interactively select level set tree nodes for tree
    coloring, subsetting, and scatter plots.

    Parameters
    ----------
    tree : GeomTree

    X : 2D numpy array
        Original data matrix. Rows are observations. Must have 3 or fewer
        columns if the 'output' list includes 'scatter'.

    output : list of strings, optional
        If the list includes 'tree', selecting a LST node will plot the subtree
        with the selected node as the root. If output includes 'scatter' and the
        data has 3 or fewer dimensions, selecting a tree node produces a scatter
        plot showing the members of the selected node.

    form : string
        Type of level set tree plot. Must be 'lambda' or 'alpha' for this GUI
        tool. See GeomTree.plot for more detail.

    f : 2D numpy array, optional
        Any function. Arguments in the first column and values in the second.
        Plotted independently of the data as a blue curve, so does not need to
        have the same number of rows as values in 'x'. Typically this is the
        generating probability density function for a 1D simulation.

    fhat : list of floats, optional
        Density estimate values for the data in 'pts'. Plotted as a black curve,
        with points colored according to the selected component.

    keyword arguments are passed to the GeomTree.plot method.
    """

    def __init__(self, tree, X, form, f=None, fhat=None, output=['scatter'],
        size=30, **kwargs):

        self.T = tree
        self.X = X
        self.form = form
        self.output = output
        self.f = f
        self.fhat = fhat
        self.size = size
        self.fig, self.segments, self.segmap, self.splits, \
            self.splitmap = self.T.plot(self.form, gap=0.13, **kwargs)

        self.ax = self.fig.axes[0]
        segments = self.ax.collections[0]  # the line collection

        tooltip_string = "node:" + "\t" +\
            r"$\lambda_1$:" + "\t" +\
            r"$\lambda_2$:" + "\t" +\
            "\n" + "mass:" + "\t" +\
            r"$\alpha_1$:" + "\t" +\
            r"$\alpha_2$:" + "\t"
        self.tooltip = self.ax.text(0.5, 0.02, tooltip_string,
            bbox=dict(fc='yellow', alpha=0.2, boxstyle='round,pad=0.3'),
            transform=self.ax.transAxes, horizontalalignment='center',
            verticalalignment='bottom', fontsize=16)

        segments.set_picker(15)
        self.ax.set_zorder(0.1)  # sets the first axes to have picker priority
        self.fig.canvas.mpl_connect('pick_event', self.handle_pick)

    def handle_pick(self, event):
        """
        Return the members of the component that is picked out.
        """

        ## get the component members and subtree
        ix_seg = event.ind[0]
        self.node_ix = self.segmap[ix_seg]
        self.component = self.T.nodes[self.node_ix].members
        self.subtree = self.T.make_subtree(self.node_ix)

        ## recolor the original tree
        palette = dbc_plot.Palette(use='scatter')
        segclr = np.array([[0.0, 0.0, 0.0]] * len(self.segmap))
        splitclr = np.array([[0.0, 0.0, 0.0]] * len(self.splitmap))

        # set new segment colors
        ix_replace = np.in1d(self.segmap, self.subtree.nodes.keys())
        segclr[ix_replace] = palette.colorset[0, :]

        ix_replace = np.in1d(self.splitmap, self.subtree.nodes.keys())
        splitclr[ix_replace] = palette.colorset[0, :]

        self.ax.collections[0].set_color(segclr)
        self.ax.collections[1].set_color(splitclr)

        # rewrite text in the tooltip
        names = ("node", r"$\lambda_1$", r"$\lambda_2$", "\nmass",
            r"$\alpha_1$", r"$\alpha_2$")
        values = (self.node_ix, round(self.T.nodes[self.node_ix].start_level, 2),
            round(self.T.nodes[self.node_ix].end_level, 2),
            round(len(self.component) * 1.0 / self.T.n, 2),
            round(self.T.nodes[self.node_ix].start_mass, 2),
            round(self.T.nodes[self.node_ix].end_mass, 2))
        pad = [5] + [8] * 4 + [4]
        tooltip_string = ""

        for name, val, p in zip(names, values, pad):
            tooltip_string += '{}: {:<{fill}}'.format(name, val, fill=p)
        self.tooltip.set_text(tooltip_string)

        self.fig.canvas.draw()


        # plot the component points in a new window
        if 'scatter' in self.output:

            # determine the data dimension
            if len(self.X.shape) == 1:
                n = len(self.X)
                p = 1
            else:
                n, p = self.X.shape

            if p == 1:
                uc = np.vstack((self.component, np.zeros((len(self.component),),
                    dtype=np.int))).T
                fig = utl.clusterHistogram(self.X, uc, self.fhat, self.f)
                fig.show()

            elif p == 2 or p == 3:
                uc = np.vstack((self.component, np.zeros((len(self.component),),
                    dtype=np.int))).T

                fig, ax = utl.plotForeground(self.X, uc, bg_alpha=0.72,
                    fg_alpha=0.68, edge_alpha=0.68, s=self.size)
                fig.show()

            else:
                print "Sorry, your data has too many dimensions to plot."


        # construct the new subtree and show it
        if 'tree' in self.output:
            subfig = self.subtree.plot(self.form)[0]
            subfig.show()

    def show(self):
        """
        Show the instantiated GUI window (i.e. the interactive
        LevelSetTree plot).
        """
        self.fig.show()

    def get_component(self):
        """
        Return the members of the currently selected level set tree node.
        """
        return self.component

    def get_subtree(self):
        """
        Return the subtree with the currently selected node as root.
        """
        return self.subtree

    def get_index(self):
        """
        Return the index of the currently selected tree node.
        """
        return self.node_ix


class ClusterGUI(object):
    """
    Allow the user to interactively select level or mass values in a level set
    tree and to see the clusters at that level.

    Parameters
    ----------
    tree : LevelSetTree

    X : 2D numpy array
        Original data matrix. Rows are observations.

    form : string
        Type of level set tree plot. Must be 'lambda' or 'alpha' for this GUI
        tool. See GeomTree.plot for more detail.

    output : list of strings, optional
        If output includes 'scatter' and the data has 3 or fewer dimensions,
        selecting a tree node produces a scatter plot showing the members of the
        selected node.

    size : int, optional
        If 'output' includes 'scatter', the size of the points in the
        scatterplot.

    f : 2D numpy array, optional
        Any function. Arguments in the first column and values in the second.
        Plotted independently of the data as a blue curve, so does not need to
        have the same number of rows as values in 'x'. Typically this is the
        generating probability density function for a 1D simulation.

    fhat : list of floats, optional
        Density estimate values for the data in 'pts'. Plotted as a black curve,
        with points colored according to the selected component.

    keyword arguments are passed to the GeomTree.plot method.
    """

    def __init__(self, tree, X, form, output=['scatter'], size=30, f=None,
        fhat=None, **kwargs):

        self.T = tree
        self.X = X
        self.output = output
        self.size = size
        self.f = f
        self.fhat = fhat
        self.clusters = None

        if form == 'kappa':
            print "Sorry, the upper level set selection process doesn't "+\
                "work with the kappa tree. Showing the alpha tree instead."
            form = 'alpha'

        self.form = form

        self.fig, self.segments, self.segmap, self.splits, \
            self.splitmap = self.T.plot(self.form, **kwargs)
        self.ax = self.fig.axes[0]
        self.ax.set_zorder(0.1)  # sets the first axes to have priority for picking
        self.line = self.ax.axhline(y=0, color='blue', linewidth=1.0)
        self.fig.canvas.mpl_connect('button_press_event', self.handle_click)

    def handle_click(self, event):
        """
        Deals with a user click on the interactive plot.
        """

        ## redraw line at the new click point
        self.line.set_ydata([event.ydata, event.ydata])

        ## reset color of all line segments to be black
        self.ax.collections[0].set_color('black')
        self.ax.collections[1].set_color('black')

        ## get the clusters and the clusters attribute
        cut = self.line.get_ydata()[0]
        self.clusters, active_nodes = self.T.upperSetCluster(cut,
            scale=self.form)

        # reset vertical segment colors
        palette = dbc_plot.Palette(use='scatter')
        segclr = np.array([[0.0, 0.0, 0.0]] * len(self.segmap))
        splitclr = np.array([[0.0, 0.0, 0.0]] * len(self.splitmap))

        for i, node_ix in enumerate(active_nodes):
            subtree = self.T.make_subtree(node_ix)

            # set new segment colors
            seg_replace = np.in1d(self.segmap, subtree.nodes.keys())
            segclr[seg_replace] = palette.colorset[i, :]

            split_replace = np.in1d(self.splitmap, subtree.nodes.keys())
            splitclr[split_replace] = palette.colorset[i, :]

        self.ax.collections[0].set_color(segclr)
        self.ax.collections[1].set_color(splitclr)
        self.fig.canvas.draw()


        ## plot the clustered points in a new window
        if 'scatter' in self.output:

            # determine the data dimension
            if len(self.X.shape) == 1:
                n = len(self.X)
                p = 1
            else:
                n, p = self.X.shape

            if p == 1:
                if self.form == 'alpha':
                    cut_level = self.T.massToLevel(cut)
                else:
                    cut_level = cut

                fig = utl.clusterHistogram(self.X, self.clusters,
                    self.fhat, self.f, levels=[cut_level])
                fig.show()

            elif p == 2 or p == 3:
                fig, ax = utl.plotForeground(self.X, self.clusters,
                    bg_alpha=0.72, fg_alpha=0.68, edge_alpha=0.68, s=self.size)
                fig.show()

    def show(self):
        """
        Show the interactive plot canvas.
        """
        self.fig.show()

    def get_clusters(self):
        """
        Return the cluster memberships for the currently selected level or mass
        value.
        """
        return self.clusters


>>>>>>> 08138632
<|MERGE_RESOLUTION|>--- conflicted
+++ resolved
@@ -917,7 +917,7 @@
 
             elif width == 'uniform':
                 child_intervals = np.linspace(0.0, 1.0, n_child+1)
-                
+
             else:
                 raise ValueError("'width' argument not understood. 'width' " +
                                  "must be either 'mass' or 'uniform'.")
@@ -1279,324 +1279,4 @@
     with open(filename, 'rb') as f:
         T = cPickle.load(f)
 
-<<<<<<< HEAD
-    return T
-=======
-    return T
-
-
-
-##################################################
-### INTERACTIVE LEVEL SET TREE ANALYLSIS TOOLS ###
-##################################################
-
-class ComponentGUI(object):
-    """
-    Allow the user to interactively select level set tree nodes for tree
-    coloring, subsetting, and scatter plots.
-
-    Parameters
-    ----------
-    tree : GeomTree
-
-    X : 2D numpy array
-        Original data matrix. Rows are observations. Must have 3 or fewer
-        columns if the 'output' list includes 'scatter'.
-
-    output : list of strings, optional
-        If the list includes 'tree', selecting a LST node will plot the subtree
-        with the selected node as the root. If output includes 'scatter' and the
-        data has 3 or fewer dimensions, selecting a tree node produces a scatter
-        plot showing the members of the selected node.
-
-    form : string
-        Type of level set tree plot. Must be 'lambda' or 'alpha' for this GUI
-        tool. See GeomTree.plot for more detail.
-
-    f : 2D numpy array, optional
-        Any function. Arguments in the first column and values in the second.
-        Plotted independently of the data as a blue curve, so does not need to
-        have the same number of rows as values in 'x'. Typically this is the
-        generating probability density function for a 1D simulation.
-
-    fhat : list of floats, optional
-        Density estimate values for the data in 'pts'. Plotted as a black curve,
-        with points colored according to the selected component.
-
-    keyword arguments are passed to the GeomTree.plot method.
-    """
-
-    def __init__(self, tree, X, form, f=None, fhat=None, output=['scatter'],
-        size=30, **kwargs):
-
-        self.T = tree
-        self.X = X
-        self.form = form
-        self.output = output
-        self.f = f
-        self.fhat = fhat
-        self.size = size
-        self.fig, self.segments, self.segmap, self.splits, \
-            self.splitmap = self.T.plot(self.form, gap=0.13, **kwargs)
-
-        self.ax = self.fig.axes[0]
-        segments = self.ax.collections[0]  # the line collection
-
-        tooltip_string = "node:" + "\t" +\
-            r"$\lambda_1$:" + "\t" +\
-            r"$\lambda_2$:" + "\t" +\
-            "\n" + "mass:" + "\t" +\
-            r"$\alpha_1$:" + "\t" +\
-            r"$\alpha_2$:" + "\t"
-        self.tooltip = self.ax.text(0.5, 0.02, tooltip_string,
-            bbox=dict(fc='yellow', alpha=0.2, boxstyle='round,pad=0.3'),
-            transform=self.ax.transAxes, horizontalalignment='center',
-            verticalalignment='bottom', fontsize=16)
-
-        segments.set_picker(15)
-        self.ax.set_zorder(0.1)  # sets the first axes to have picker priority
-        self.fig.canvas.mpl_connect('pick_event', self.handle_pick)
-
-    def handle_pick(self, event):
-        """
-        Return the members of the component that is picked out.
-        """
-
-        ## get the component members and subtree
-        ix_seg = event.ind[0]
-        self.node_ix = self.segmap[ix_seg]
-        self.component = self.T.nodes[self.node_ix].members
-        self.subtree = self.T.make_subtree(self.node_ix)
-
-        ## recolor the original tree
-        palette = dbc_plot.Palette(use='scatter')
-        segclr = np.array([[0.0, 0.0, 0.0]] * len(self.segmap))
-        splitclr = np.array([[0.0, 0.0, 0.0]] * len(self.splitmap))
-
-        # set new segment colors
-        ix_replace = np.in1d(self.segmap, self.subtree.nodes.keys())
-        segclr[ix_replace] = palette.colorset[0, :]
-
-        ix_replace = np.in1d(self.splitmap, self.subtree.nodes.keys())
-        splitclr[ix_replace] = palette.colorset[0, :]
-
-        self.ax.collections[0].set_color(segclr)
-        self.ax.collections[1].set_color(splitclr)
-
-        # rewrite text in the tooltip
-        names = ("node", r"$\lambda_1$", r"$\lambda_2$", "\nmass",
-            r"$\alpha_1$", r"$\alpha_2$")
-        values = (self.node_ix, round(self.T.nodes[self.node_ix].start_level, 2),
-            round(self.T.nodes[self.node_ix].end_level, 2),
-            round(len(self.component) * 1.0 / self.T.n, 2),
-            round(self.T.nodes[self.node_ix].start_mass, 2),
-            round(self.T.nodes[self.node_ix].end_mass, 2))
-        pad = [5] + [8] * 4 + [4]
-        tooltip_string = ""
-
-        for name, val, p in zip(names, values, pad):
-            tooltip_string += '{}: {:<{fill}}'.format(name, val, fill=p)
-        self.tooltip.set_text(tooltip_string)
-
-        self.fig.canvas.draw()
-
-
-        # plot the component points in a new window
-        if 'scatter' in self.output:
-
-            # determine the data dimension
-            if len(self.X.shape) == 1:
-                n = len(self.X)
-                p = 1
-            else:
-                n, p = self.X.shape
-
-            if p == 1:
-                uc = np.vstack((self.component, np.zeros((len(self.component),),
-                    dtype=np.int))).T
-                fig = utl.clusterHistogram(self.X, uc, self.fhat, self.f)
-                fig.show()
-
-            elif p == 2 or p == 3:
-                uc = np.vstack((self.component, np.zeros((len(self.component),),
-                    dtype=np.int))).T
-
-                fig, ax = utl.plotForeground(self.X, uc, bg_alpha=0.72,
-                    fg_alpha=0.68, edge_alpha=0.68, s=self.size)
-                fig.show()
-
-            else:
-                print "Sorry, your data has too many dimensions to plot."
-
-
-        # construct the new subtree and show it
-        if 'tree' in self.output:
-            subfig = self.subtree.plot(self.form)[0]
-            subfig.show()
-
-    def show(self):
-        """
-        Show the instantiated GUI window (i.e. the interactive
-        LevelSetTree plot).
-        """
-        self.fig.show()
-
-    def get_component(self):
-        """
-        Return the members of the currently selected level set tree node.
-        """
-        return self.component
-
-    def get_subtree(self):
-        """
-        Return the subtree with the currently selected node as root.
-        """
-        return self.subtree
-
-    def get_index(self):
-        """
-        Return the index of the currently selected tree node.
-        """
-        return self.node_ix
-
-
-class ClusterGUI(object):
-    """
-    Allow the user to interactively select level or mass values in a level set
-    tree and to see the clusters at that level.
-
-    Parameters
-    ----------
-    tree : LevelSetTree
-
-    X : 2D numpy array
-        Original data matrix. Rows are observations.
-
-    form : string
-        Type of level set tree plot. Must be 'lambda' or 'alpha' for this GUI
-        tool. See GeomTree.plot for more detail.
-
-    output : list of strings, optional
-        If output includes 'scatter' and the data has 3 or fewer dimensions,
-        selecting a tree node produces a scatter plot showing the members of the
-        selected node.
-
-    size : int, optional
-        If 'output' includes 'scatter', the size of the points in the
-        scatterplot.
-
-    f : 2D numpy array, optional
-        Any function. Arguments in the first column and values in the second.
-        Plotted independently of the data as a blue curve, so does not need to
-        have the same number of rows as values in 'x'. Typically this is the
-        generating probability density function for a 1D simulation.
-
-    fhat : list of floats, optional
-        Density estimate values for the data in 'pts'. Plotted as a black curve,
-        with points colored according to the selected component.
-
-    keyword arguments are passed to the GeomTree.plot method.
-    """
-
-    def __init__(self, tree, X, form, output=['scatter'], size=30, f=None,
-        fhat=None, **kwargs):
-
-        self.T = tree
-        self.X = X
-        self.output = output
-        self.size = size
-        self.f = f
-        self.fhat = fhat
-        self.clusters = None
-
-        if form == 'kappa':
-            print "Sorry, the upper level set selection process doesn't "+\
-                "work with the kappa tree. Showing the alpha tree instead."
-            form = 'alpha'
-
-        self.form = form
-
-        self.fig, self.segments, self.segmap, self.splits, \
-            self.splitmap = self.T.plot(self.form, **kwargs)
-        self.ax = self.fig.axes[0]
-        self.ax.set_zorder(0.1)  # sets the first axes to have priority for picking
-        self.line = self.ax.axhline(y=0, color='blue', linewidth=1.0)
-        self.fig.canvas.mpl_connect('button_press_event', self.handle_click)
-
-    def handle_click(self, event):
-        """
-        Deals with a user click on the interactive plot.
-        """
-
-        ## redraw line at the new click point
-        self.line.set_ydata([event.ydata, event.ydata])
-
-        ## reset color of all line segments to be black
-        self.ax.collections[0].set_color('black')
-        self.ax.collections[1].set_color('black')
-
-        ## get the clusters and the clusters attribute
-        cut = self.line.get_ydata()[0]
-        self.clusters, active_nodes = self.T.upperSetCluster(cut,
-            scale=self.form)
-
-        # reset vertical segment colors
-        palette = dbc_plot.Palette(use='scatter')
-        segclr = np.array([[0.0, 0.0, 0.0]] * len(self.segmap))
-        splitclr = np.array([[0.0, 0.0, 0.0]] * len(self.splitmap))
-
-        for i, node_ix in enumerate(active_nodes):
-            subtree = self.T.make_subtree(node_ix)
-
-            # set new segment colors
-            seg_replace = np.in1d(self.segmap, subtree.nodes.keys())
-            segclr[seg_replace] = palette.colorset[i, :]
-
-            split_replace = np.in1d(self.splitmap, subtree.nodes.keys())
-            splitclr[split_replace] = palette.colorset[i, :]
-
-        self.ax.collections[0].set_color(segclr)
-        self.ax.collections[1].set_color(splitclr)
-        self.fig.canvas.draw()
-
-
-        ## plot the clustered points in a new window
-        if 'scatter' in self.output:
-
-            # determine the data dimension
-            if len(self.X.shape) == 1:
-                n = len(self.X)
-                p = 1
-            else:
-                n, p = self.X.shape
-
-            if p == 1:
-                if self.form == 'alpha':
-                    cut_level = self.T.massToLevel(cut)
-                else:
-                    cut_level = cut
-
-                fig = utl.clusterHistogram(self.X, self.clusters,
-                    self.fhat, self.f, levels=[cut_level])
-                fig.show()
-
-            elif p == 2 or p == 3:
-                fig, ax = utl.plotForeground(self.X, self.clusters,
-                    bg_alpha=0.72, fg_alpha=0.68, edge_alpha=0.68, s=self.size)
-                fig.show()
-
-    def show(self):
-        """
-        Show the interactive plot canvas.
-        """
-        self.fig.show()
-
-    def get_clusters(self):
-        """
-        Return the cluster memberships for the currently selected level or mass
-        value.
-        """
-        return self.clusters
-
-
->>>>>>> 08138632
+    return T